--- conflicted
+++ resolved
@@ -152,12 +152,8 @@
 	impcnvtab.d init.d inline.d intrange.d json.d lexer.d lib.d link.d	\
 	mars.d mtype.d nogc.d nspace.d objc_stubs.d opover.d optimize.d parse.d	\
 	sapply.d sideeffect.d statement.d staticassert.d target.d tokens.d	\
-<<<<<<< HEAD
-	safe.d traits.d utf.d utils.d visitor.d libomf.d scanomf.d typinf.d	\
-=======
 	safe.d blockexit.d \
 	traits.d utf.d utils.d visitor.d libomf.d scanomf.d typinf.d \
->>>>>>> a5f823a5
 	libmscoff.d scanmscoff.d statementsem.d
 
 GLUE_SRCS=irstate.d toctype.d glue.d gluelayer.d todt.d tocsym.d toir.d dmsc.d \
