
extern(C) int printf(const char*, ...);

/***************************************************/
// 6475

class Foo6475(Value)
{
    template T1(size_t n){ alias int T1; }
}

void test6475()
{
    alias Foo6475!(int) C1;
    alias C1.T1!0 X1;
    static assert(is(X1 == int));

    alias const(Foo6475!(int)) C2;
    alias C2.T1!0 X2;
    static assert(is(X2 == int));
}

/***************************************************/
// 6905

void test6905()
{
    auto foo1() { static int n; return n; }
    auto foo2() {        int n; return n; }
    auto foo3() {               return 1; }
    static assert(typeof(&foo1).stringof == "int delegate()");
    static assert(typeof(&foo2).stringof == "int delegate()");
    static assert(typeof(&foo3).stringof == "int delegate()");

    ref bar1() { static int n; return n; }
  static assert(!__traits(compiles, {
    ref bar2() {        int n; return n; }
  }));
  static assert(!__traits(compiles, {
    ref bar3() {               return 1; }
  }));

    auto ref baz1() { static int n; return n; }
    auto ref baz2() {        int n; return n; }
    auto ref baz3() {               return 1; }
    static assert(typeof(&baz1).stringof == "int delegate() ref");
    static assert(typeof(&baz2).stringof == "int delegate()");
    static assert(typeof(&baz3).stringof == "int delegate()");
}

/***************************************************/
// 7019

struct S7019
{
    int store;
    this(int n)
    {
        store = n << 3;
    }
}

S7019 rt_gs = 2;
enum S7019 ct_gs = 2;
pragma(msg, ct_gs, ", ", ct_gs.store);

void test7019()
{
    S7019 rt_ls = 3; // this compiles fine
    enum S7019 ct_ls = 3;
    pragma(msg, ct_ls, ", ", ct_ls.store);

    static class C
    {
        S7019 rt_fs = 4;
        enum S7019 ct_fs = 4;
        pragma(msg, ct_fs, ", ", ct_fs.store);
    }

    auto c = new C;
    assert(rt_gs == S7019(2) && rt_gs.store == 16);
    assert(rt_ls == S7019(3) && rt_ls.store == 24);
    assert(c.rt_fs == S7019(4) && c.rt_fs.store == 32);
    static assert(ct_gs == S7019(2) && ct_gs.store == 16);
    static assert(ct_ls == S7019(3) && ct_ls.store == 24);
    static assert(C.ct_fs == S7019(4) && C.ct_fs.store == 32);

    void foo(S7019 s = 5)   // fixing bug 7152
    {
        assert(s.store == 5 << 3);
    }
    foo();
}

/***************************************************/
// 7239

struct vec7239
{
    float x, y, z, w;
    alias x r;  //! for color access
    alias y g;  //! ditto
    alias z b;  //! ditto
    alias w a;  //! ditto
}

void test7239()
{
    vec7239 a = {x: 0, g: 0, b: 0, a: 1};
    assert(a.r == 0);
    assert(a.g == 0);
    assert(a.b == 0);
    assert(a.a == 1);
}

/***************************************************/
// 8123

void test8123()
{
    struct S { }

    struct AS
    {
        alias S Alias;
    }

    struct Wrapper
    {
        AS as;
    }

    Wrapper w;
    static assert(is(typeof(w.as).Alias == S));         // fail
    static assert(is(AS.Alias == S));                   // ok
    static assert(is(typeof(w.as) == AS));              // ok
    static assert(is(typeof(w.as).Alias == AS.Alias));  // fail
}

/***************************************************/
// 8147

enum A8147 { a, b, c }

@property ref T front8147(T)(T[] a)
if (!is(T[] == void[]))
{
    return a[0];
}

template ElementType8147(R)
{
    static if (is(typeof({ R r = void; return r.front8147; }()) T))
        alias T ElementType8147;
    else
        alias void ElementType8147;
}

void test8147()
{
    auto arr = [A8147.a];
    alias typeof(arr) R;
    auto e = ElementType8147!R.init;
}

/***************************************************/
// 8410

void test8410()
{
    struct Foo { int[15] x; string s; }

    Foo[5] a1 = Foo([0,0,0,0,0,0,0,0,0,0,0,0,0,0,0], "hello"); // OK
    Foo f = { s: "hello" }; // OK (not static)
    Foo[5] a2 = { s: "hello" }; // error
}

/***************************************************/
// 8942

alias const int A8942_0;
static assert(is(A8942_0 == const int)); // passes

void test8942()
{
    alias const int A8942_1;
    static assert(is(A8942_1 == const int)); // passes

    static struct S { int i; }
    foreach (Unused; typeof(S.tupleof))
    {
        alias const(int) A8942_2;
        static assert(is(A8942_2 == const int)); // also passes

        alias const int A8942_3;
        static assert(is(A8942_3 == const int)); // fails
        // Error: static assert  (is(int == const(int))) is false
    }
}

/***************************************************/
<<<<<<< HEAD
// 10144

final class TNFA10144(char_t)
{
    enum Act { don }
    const Act[] action_lookup1 = [ Act.don, ];
}
alias X10144 = TNFA10144!char;

class C10144
{
    enum Act { don }
    synchronized { enum x1 = [Act.don]; }
    override     { enum x2 = [Act.don]; }
    abstract     { enum x3 = [Act.don]; }
    final        { enum x4 = [Act.don]; }
    synchronized { static s1 = [Act.don]; }
    override     { static s2 = [Act.don]; }
    abstract     { static s3 = [Act.don]; }
    final        { static s4 = [Act.don]; }
    synchronized { __gshared gs1 = [Act.don]; }
    override     { __gshared gs2 = [Act.don]; }
    abstract     { __gshared gs3 = [Act.don]; }
    final        { __gshared gs4 = [Act.don]; }
=======
// 10142

class File10142
{
    enum Access : ubyte { Read = 0x01 }
    enum Open : ubyte { Exists = 0 }
    enum Share : ubyte { None = 0 }
    enum Cache : ubyte { None = 0x00 }

    struct Style
    {
        Access  access;
        Open    open;
        Share   share;
        Cache   cache;
    }
    enum Style ReadExisting = { Access.Read, Open.Exists };

    this (const(char[]) path, Style style = ReadExisting)
    {
        assert(style.access == Access.Read);
        assert(style.open   == Open  .Exists);
        assert(style.share  == Share .None);
        assert(style.cache  == Cache .None);
    }
}

void test10142()
{
    auto f = new File10142("dummy");
>>>>>>> edafa845
}

/***************************************************/

int main()
{
    test6475();
    test6905();
    test7019();
    test7239();
    test8123();
    test8147();
    test8410();
    test8942();
    test10142();

    printf("Success\n");
    return 0;
}<|MERGE_RESOLUTION|>--- conflicted
+++ resolved
@@ -199,7 +199,6 @@
 }
 
 /***************************************************/
-<<<<<<< HEAD
 // 10144
 
 final class TNFA10144(char_t)
@@ -224,7 +223,10 @@
     override     { __gshared gs2 = [Act.don]; }
     abstract     { __gshared gs3 = [Act.don]; }
     final        { __gshared gs4 = [Act.don]; }
-=======
+}
+
+/***************************************************/
+
 // 10142
 
 class File10142
@@ -255,7 +257,6 @@
 void test10142()
 {
     auto f = new File10142("dummy");
->>>>>>> edafa845
 }
 
 /***************************************************/
